// Copyright 2021 The Audit Authors
//
// Licensed under the Apache License, Version 2.0 (the "License");
// you may not use this file except in compliance with the License.
// You may obtain a copy of the License at
//
//     http://www.apache.org/licenses/LICENSE-2.0
//
// Unless required by applicable law or agreed to in writing, software
// distributed under the License is distributed on an "AS IS" BASIS,
// WITHOUT WARRANTIES OR CONDITIONS OF ANY KIND, either express or implied.
// See the License for the specific language governing permissions and
// limitations under the License.

package pkg

import (
	"bytes"
	"encoding/json"
	"errors"
	"fmt"
	"io/ioutil"
	"os"
	"os/exec"
	"path/filepath"
	"strings"
	"time"

	log "github.com/sirupsen/logrus"
)

const JSON = "json"
const Xls = "xls"
const Yes = "YES"
const No = "NO"
const Unknown = "UNKNOWN"
const NotUsed = "NOT USED"

const TableFormat = `{
    "table_name": "table",
    "table_style": "TableStyleMedium2",
    "show_first_column": true,
    "show_last_column": true,
    "show_row_stripes": false,
    "show_column_stripes": false
}`

// GetYesOrNo return the text yes for true values and No for false one.
func GetYesOrNo(value bool) string {
	if value {
		return Yes
	}
	return No
}

// Run executes the provided command within this context
func RunCommand(cmd *exec.Cmd) ([]byte, error) {
	command := strings.Join(cmd.Args, " ")
	log.Infof("running: %s\n", command)
	output, err := cmd.CombinedOutput()
	if err != nil {
		return output, fmt.Errorf("%s failed with error: (%v) %s", command, err, string(output))
	}
	if len(output) > 0 {
		log.Infof("command output :%s", output)
	}
	return output, nil
}

// GetFormatArray return the values without duplicates and in a string such as "v","v"...
func GetFormatArrayWithBreakLine(array []string) string {
	var result string
	for _, n := range array {
		if !strings.Contains(result, n) {
			if len(result) > 0 {
				result = fmt.Sprintf("%s\n%s", result, n)
			} else {
				result = n
			}
		}
	}
	return result
}

func WriteJSON(data []byte, imageName, outputPath, typeName string) error {
	var prettyJSON bytes.Buffer
	err := json.Indent(&prettyJSON, data, "", "\t")
	if err != nil {
		return err
	}

	path := filepath.Join(outputPath, GetReportName(imageName, typeName, "json"))

	_, err = ioutil.ReadFile(path)
	if err != nil && !errors.Is(err, os.ErrNotExist) {
		return err
	}

	return ioutil.WriteFile(path, prettyJSON.Bytes(), 0644)
}

func GetReportName(imageName, typeName, typeFile string) string {
	dt := time.Now().Format("2006-01-02")

	//prepare image name to use as name of the file
	name := strings.ReplaceAll(imageName, "/", "_")
	name = strings.ReplaceAll(name, ":", "_")
	name = strings.ReplaceAll(name, "-", "_")

	return fmt.Sprintf("%s_%s_%s.%s", typeName, name, dt, typeFile)
}

func GenerateTemporaryDirs() {
	command := exec.Command("rm", "-rf", "tmp")
	_, _ = RunCommand(command)

	command = exec.Command("rm", "-rf", "./output/")
	_, _ = RunCommand(command)

	command = exec.Command("mkdir", "./output/")
	_, err := RunCommand(command)
	if err != nil {
		log.Fatal(err)
	}

	command = exec.Command("mkdir", "tmp")
	_, err = RunCommand(command)
	if err != nil {
		log.Fatal(err)
	}
}

func CleanupTemporaryDirs() {
	command := exec.Command("rm", "-rf", "tmp")
	_, _ = RunCommand(command)

	command = exec.Command("rm", "-rf", "./output/")
	_, _ = RunCommand(command)
}

<<<<<<< HEAD
type DockerInspectManifest struct {
	ID           string       `json:"ID"`
	Created      string       `json:"Created"`
	DockerConfig DockerConfig `json:"Config"`
}

type DockerConfig struct {
	Labels map[string]string `json:"Labels"`
}

func RunDockerInspect(image string) (DockerInspectManifest, error) {
	cmd := exec.Command("docker", "inspect", image)
	output, err := RunCommand(cmd)
	if err != nil || len(output) < 1 {
		return DockerInspectManifest{}, err
	}

	var dockerInspect []DockerInspectManifest
	if err := json.Unmarshal(output, &dockerInspect); err != nil {
		return DockerInspectManifest{}, err
	}
	return dockerInspect[0], nil
=======
// HasClusterRunning will return true when is possible to check that the env has a cluster running
func HasClusterRunning() bool {
	command := exec.Command("kubectl", "cluster-info")
	output, err := RunCommand(command)
	if err != nil || !strings.Contains(string(output), "is running at") {
		return false
	}
	return true
}

// HasSDKInstalled will return true when find an SDK version installed
func HasSDKInstalled() bool {
	command := exec.Command("operator-sdk", "version")
	_, err := RunCommand(command)
	return err == nil
>>>>>>> 340b53de
}<|MERGE_RESOLUTION|>--- conflicted
+++ resolved
@@ -138,7 +138,6 @@
 	_, _ = RunCommand(command)
 }
 
-<<<<<<< HEAD
 type DockerInspectManifest struct {
 	ID           string       `json:"ID"`
 	Created      string       `json:"Created"`
@@ -161,7 +160,8 @@
 		return DockerInspectManifest{}, err
 	}
 	return dockerInspect[0], nil
-=======
+}
+
 // HasClusterRunning will return true when is possible to check that the env has a cluster running
 func HasClusterRunning() bool {
 	command := exec.Command("kubectl", "cluster-info")
@@ -177,5 +177,4 @@
 	command := exec.Command("operator-sdk", "version")
 	_, err := RunCommand(command)
 	return err == nil
->>>>>>> 340b53de
 }